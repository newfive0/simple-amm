--- conflicted
+++ resolved
@@ -1,15 +1,8 @@
-<<<<<<< HEAD
-import { useState } from 'react';
-import { ethers } from 'ethers';
-import { Token, AMMPool } from '@typechain-types';
-import { TabGroup } from '../shared/TabGroup';
-=======
 import { useState, useEffect } from 'react';
 import { ethers } from 'ethers';
 import { Token, AMMPool } from '@typechain-types';
 import { InputWithOutput } from '../shared/InputWithOutput';
 import { createSwapOutputCalculator } from '../../utils/expectedOutputCalculators';
->>>>>>> 4562e32f
 import styles from './Swap.module.scss';
 
 interface SwapInputProps {
@@ -51,8 +44,6 @@
   </div>
 );
 
-<<<<<<< HEAD
-=======
 // Swap Header with tabs
 interface SwapHeaderProps {
   activeTab: 'eth-to-token' | 'token-to-eth';
@@ -90,7 +81,6 @@
     </div>
   </div>
 );
->>>>>>> 4562e32f
 
 interface SwapProps {
   ammContract: AMMPool;
@@ -120,17 +110,6 @@
   const [swapDirection, setSwapDirection] = useState<
     'eth-to-token' | 'token-to-eth'
   >('token-to-eth');
-<<<<<<< HEAD
-
-  const calculateSwapOutput = (
-    inputAmount: string,
-    isEthToToken: boolean
-  ): string => {
-    if (!inputAmount || inputAmount === '0') return '';
-
-    if (poolEthReserve === 0 || poolTokenReserve === 0) return '';
-=======
->>>>>>> 4562e32f
 
   // Clear amounts when direction changes
   useEffect(() => {
@@ -194,42 +173,6 @@
     });
   };
 
-<<<<<<< HEAD
-  const tabOptions = [
-    { id: 'eth-to-token', label: 'ETH' },
-    { id: 'token-to-eth', label: tokenSymbol },
-  ];
-
-  const handleTabChange = (tabId: string) => {
-    setSwapDirection(tabId as 'eth-to-token' | 'token-to-eth');
-  };
-
-  return (
-    <div className={styles.swap}>
-      <TabGroup
-        title="Swap"
-        options={tabOptions}
-        activeTab={swapDirection}
-        onTabChange={handleTabChange}
-        showLabel={true}
-        tabLabel="Receive:"
-      />
-      {swapDirection === 'eth-to-token' ? (
-        <SwapInput
-          key="eth-to-token"
-          label="ETH Amount"
-          value={ethAmount}
-          onChange={setEthAmount}
-          placeholder="ETH → SIMP"
-          onClick={swapETHForTokens}
-          buttonText="Swap ETH for SIMP"
-          isLoading={isLoading}
-          expectedOutput={calculateSwapOutput(ethAmount, true)}
-          outputLabel={tokenSymbol}
-          exchangeRate={getExchangeRate(true)}
-        />
-      ) : (
-=======
   return (
     <div className={styles.swap}>
       <SwapHeader
@@ -239,16 +182,11 @@
         disabled={false}
       />
       {swapDirection === 'token-to-eth' ? (
->>>>>>> 4562e32f
         <SwapInput
           key="token-to-eth"
           value={tokenAmount}
           onChange={setTokenAmount}
-<<<<<<< HEAD
-          placeholder="SIMP → ETH"
-=======
           placeholder={`${tokenSymbol} → ETH`}
->>>>>>> 4562e32f
           onClick={swapTokensForETH}
           buttonText="Swap SIMP for ETH"
           isLoading={isLoading}
@@ -292,49 +230,15 @@
   poolTokenReserve = 0,
   tokenSymbol = 'SIMP',
 }: DisabledSwapProps = {}) => {
-<<<<<<< HEAD
-  const getExchangeRate = (): string => {
-    if (poolEthReserve === 0 || poolTokenReserve === 0) return '';
-    const rate = poolEthReserve / poolTokenReserve;
-    return `1 ${tokenSymbol} ≈ ${rate.toFixed(6)} ETH`;
-  };
-
-  const tabOptions = [
-    { id: 'eth-to-token', label: 'ETH' },
-    { id: 'token-to-eth', label: tokenSymbol },
-  ];
-
-  return (
-    <div className={styles.swap}>
-      <TabGroup
-        title="Swap"
-        options={tabOptions}
-        activeTab="token-to-eth"
-        onTabChange={() => {}}
-=======
   return (
     <div className={styles.swap}>
       <SwapHeader
         activeTab="token-to-eth"
         onTabChange={() => {}}
         tokenSymbol={tokenSymbol}
->>>>>>> 4562e32f
         disabled={true}
-        showLabel={true}
-        tabLabel="Receive:"
       />
       <SwapInput
-<<<<<<< HEAD
-        label="SIMP Amount"
-        value=""
-        onChange={() => {}}
-        placeholder="SIMP → ETH"
-        onClick={() => {}}
-        buttonText="Please connect wallet"
-        isLoading={false}
-        expectedOutput=""
-        outputLabel="ETH"
-=======
         value=""
         onChange={() => {}}
         placeholder={`${tokenSymbol} → ETH`}
@@ -347,7 +251,6 @@
           tokenSymbol,
           'ETH'
         )}
->>>>>>> 4562e32f
         disabled={true}
       />
     </div>
